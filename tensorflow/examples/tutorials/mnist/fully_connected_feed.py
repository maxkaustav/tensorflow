# Copyright 2015 The TensorFlow Authors. All Rights Reserved.
#
# Licensed under the Apache License, Version 2.0 (the "License");
# you may not use this file except in compliance with the License.
# You may obtain a copy of the License at
#
#     http://www.apache.org/licenses/LICENSE-2.0
#
# Unless required by applicable law or agreed to in writing, software
# distributed under the License is distributed on an "AS IS" BASIS,
# WITHOUT WARRANTIES OR CONDITIONS OF ANY KIND, either express or implied.
# See the License for the specific language governing permissions and
# limitations under the License.
# ==============================================================================

"""Trains and Evaluates the MNIST network using a feed dictionary."""
from __future__ import absolute_import
from __future__ import division
from __future__ import print_function

# pylint: disable=missing-docstring
import argparse
import os.path
import sys
import time

from six.moves import xrange  # pylint: disable=redefined-builtin
import tensorflow as tf

from tensorflow.examples.tutorials.mnist import input_data
from tensorflow.examples.tutorials.mnist import mnist

# Basic model parameters as external flags.
FLAGS = None


def placeholder_inputs(batch_size):
  """Generate placeholder variables to represent the input tensors.

  These placeholders are used as inputs by the rest of the model building
  code and will be fed from the downloaded data in the .run() loop, below.

  Args:
    batch_size: The batch size will be baked into both placeholders.

  Returns:
    images_placeholder: Images placeholder.
    labels_placeholder: Labels placeholder.
  """
  # Note that the shapes of the placeholders match the shapes of the full
  # image and label tensors, except the first dimension is now batch_size
  # rather than the full size of the train or test data sets.
  images_placeholder = tf.placeholder(tf.float32, shape=(batch_size,
                                                         mnist.IMAGE_PIXELS))
  labels_placeholder = tf.placeholder(tf.int32, shape=(batch_size))
  return images_placeholder, labels_placeholder


def fill_feed_dict(data_set, images_pl, labels_pl):
  """Fills the feed_dict for training the given step.

  A feed_dict takes the form of:
  feed_dict = {
      <placeholder>: <tensor of values to be passed for placeholder>,
      ....
  }

  Args:
    data_set: The set of images and labels, from input_data.read_data_sets()
    images_pl: The images placeholder, from placeholder_inputs().
    labels_pl: The labels placeholder, from placeholder_inputs().

  Returns:
    feed_dict: The feed dictionary mapping from placeholders to values.
  """
  # Create the feed_dict for the placeholders filled with the next
  # `batch size` examples.
  images_feed, labels_feed = data_set.next_batch(FLAGS.batch_size,
                                                 FLAGS.fake_data)
  feed_dict = {
      images_pl: images_feed,
      labels_pl: labels_feed,
  }
  return feed_dict


def do_eval(sess,
            eval_correct,
            images_placeholder,
            labels_placeholder,
            data_set):
  """Runs one evaluation against the full epoch of data.

  Args:
    sess: The session in which the model has been trained.
    eval_correct: The Tensor that returns the number of correct predictions.
    images_placeholder: The images placeholder.
    labels_placeholder: The labels placeholder.
    data_set: The set of images and labels to evaluate, from
      input_data.read_data_sets().
  """
  # And run one epoch of eval.
  true_count = 0  # Counts the number of correct predictions.
  steps_per_epoch = data_set.num_examples // FLAGS.batch_size
  num_examples = steps_per_epoch * FLAGS.batch_size
  for step in xrange(steps_per_epoch):
    feed_dict = fill_feed_dict(data_set,
                               images_placeholder,
                               labels_placeholder)
    true_count += sess.run(eval_correct, feed_dict=feed_dict)
  precision = true_count / num_examples
  print('  Num examples: %d  Num correct: %d  Precision @ 1: %0.04f' %
        (num_examples, true_count, precision))


def run_training():
  """Train MNIST for a number of steps."""
  # Get the sets of images and labels for training, validation, and
  # test on MNIST.
  data_sets = input_data.read_data_sets(FLAGS.input_data_dir, FLAGS.fake_data)

  # Tell TensorFlow that the model will be built into the default Graph.
  with tf.Graph().as_default():
    # Generate placeholders for the images and labels.
    images_placeholder, labels_placeholder = placeholder_inputs(
        FLAGS.batch_size)

    # Build a Graph that computes predictions from the inference model.
    logits = mnist.inference(images_placeholder,
                             FLAGS.hidden1,
                             FLAGS.hidden2)

    # Add to the Graph the Ops for loss calculation.
    loss = mnist.loss(logits, labels_placeholder)

    # Add to the Graph the Ops that calculate and apply gradients.
    train_op = mnist.training(loss, FLAGS.learning_rate)

    # Add the Op to compare the logits to the labels during evaluation.
    eval_correct = mnist.evaluation(logits, labels_placeholder)

    # Build the summary Tensor based on the TF collection of Summaries.
    summary = tf.summary.merge_all()

    # Add the variable initializer Op.
    init = tf.initialize_all_variables()

    # Create a saver for writing training checkpoints.
    saver = tf.train.Saver(write_version=tf.train.SaverDef.V2)

    # Create a session for running Ops on the Graph.
    sess = tf.Session()

    # Instantiate a SummaryWriter to output summaries and the Graph.
    summary_writer = tf.train.SummaryWriter(FLAGS.log_dir, sess.graph)

    # And then after everything is built:

    # Run the Op to initialize the variables.
    sess.run(init)

    # Start the training loop.
    for step in xrange(FLAGS.max_steps):
      start_time = time.time()

      # Fill a feed dictionary with the actual set of images and labels
      # for this particular training step.
      feed_dict = fill_feed_dict(data_sets.train,
                                 images_placeholder,
                                 labels_placeholder)

      # Run one step of the model.  The return values are the activations
      # from the `train_op` (which is discarded) and the `loss` Op.  To
      # inspect the values of your Ops or variables, you may include them
      # in the list passed to sess.run() and the value tensors will be
      # returned in the tuple from the call.
      _, loss_value = sess.run([train_op, loss],
                               feed_dict=feed_dict)

      duration = time.time() - start_time

      # Write the summaries and print an overview fairly often.
      if step % 100 == 0:
        # Print status to stdout.
        print('Step %d: loss = %.2f (%.3f sec)' % (step, loss_value, duration))
        # Update the events file.
        summary_str = sess.run(summary, feed_dict=feed_dict)
        summary_writer.add_summary(summary_str, step)
        summary_writer.flush()

      # Save a checkpoint and evaluate the model periodically.
      if (step + 1) % 1000 == 0 or (step + 1) == FLAGS.max_steps:
        checkpoint_file = os.path.join(FLAGS.log_dir, 'model.ckpt')
        saver.save(sess, checkpoint_file, global_step=step)
        # Evaluate against the training set.
        print('Training Data Eval:')
        do_eval(sess,
                eval_correct,
                images_placeholder,
                labels_placeholder,
                data_sets.train)
        # Evaluate against the validation set.
        print('Validation Data Eval:')
        do_eval(sess,
                eval_correct,
                images_placeholder,
                labels_placeholder,
                data_sets.validation)
        # Evaluate against the test set.
        print('Test Data Eval:')
        do_eval(sess,
                eval_correct,
                images_placeholder,
                labels_placeholder,
                data_sets.test)


def main(_):
  if tf.gfile.Exists(FLAGS.log_dir):
    tf.gfile.DeleteRecursively(FLAGS.log_dir)
  tf.gfile.MakeDirs(FLAGS.log_dir)
  run_training()


if __name__ == '__main__':
  parser = argparse.ArgumentParser()
  parser.add_argument(
      '--learning_rate',
      type=float,
      default=0.01,
      help='Initial learning rate.'
  )
  parser.add_argument(
      '--max_steps',
      type=int,
      default=2000,
      help='Number of steps to run trainer.'
  )
  parser.add_argument(
      '--hidden1',
      type=int,
      default=128,
      help='Number of units in hidden layer 1.'
  )
  parser.add_argument(
      '--hidden2',
      type=int,
      default=32,
      help='Number of units in hidden layer 2.'
  )
  parser.add_argument(
      '--batch_size',
      type=int,
      default=100,
      help='Batch size.  Must divide evenly into the dataset sizes.'
  )
  parser.add_argument(
      '--input_data_dir',
      type=str,
      default='/tmp/tensorflow/mnist/input_data',
      help='Directory to put the input data.'
  )
  parser.add_argument(
      '--log_dir',
      type=str,
      default='/tmp/tensorflow/mnist/logs/fully_connected_feed',
      help='Directory to put the log data.'
  )
  parser.add_argument(
      '--fake_data',
      default=False,
      help='If true, uses fake data for unit testing.',
      action='store_true'
  )
<<<<<<< HEAD
  FLAGS = parser.parse_args()
  tf.app.run()
=======

  FLAGS, unparsed = parser.parse_known_args()
  tf.app.run(main=main, argv=[sys.argv[0]] + unparsed)
>>>>>>> fc02cce9
<|MERGE_RESOLUTION|>--- conflicted
+++ resolved
@@ -272,11 +272,6 @@
       help='If true, uses fake data for unit testing.',
       action='store_true'
   )
-<<<<<<< HEAD
-  FLAGS = parser.parse_args()
-  tf.app.run()
-=======
 
   FLAGS, unparsed = parser.parse_known_args()
-  tf.app.run(main=main, argv=[sys.argv[0]] + unparsed)
->>>>>>> fc02cce9
+  tf.app.run(main=main, argv=[sys.argv[0]] + unparsed)