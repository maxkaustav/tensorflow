--- conflicted
+++ resolved
@@ -1,13 +1,4 @@
-<<<<<<< HEAD
-=======
-package(default_visibility = ["//visibility:public"])
-
-licenses(["notice"])  # Apache 2.0
-
-exports_files(["LICENSE"])
-
 load("//tensorflow:tensorflow.bzl", "py_test")
->>>>>>> ff5aec54
 load(
     "//tensorflow:tensorflow.bzl",
     "tf_cc_test",
