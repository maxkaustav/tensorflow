--- conflicted
+++ resolved
@@ -458,16 +458,10 @@
   Can be used as a normalizer function for conv2d and fully_connected. The
   normalization is over all but the last dimension if `data_format` is `NHWC`
   and all but the second dimension if `data_format` is `NCHW`.  In case of a 2D
-<<<<<<< HEAD
-  tensor this corresponds to the batch dimension, while in case of a 4D tensor this
-  corresponds to the batch and space dimensions.
-  
-=======
   tensor this corresponds to the batch dimension, while in case of a 4D tensor
   this
   corresponds to the batch and space dimensions.
 
->>>>>>> ad07a86d
   Note: when training, the moving_mean and moving_variance need to be updated.
   By default the update ops are placed in `tf.GraphKeys.UPDATE_OPS`, so they
   need to be added as a dependency to the `train_op`. For example:
